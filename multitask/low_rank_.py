--- conflicted
+++ resolved
@@ -229,11 +229,7 @@
     return x0, residuals
 
 
-<<<<<<< HEAD
 def rank_one(X, Y, alpha, size_u, prior_u=None, Z=None, u0=None, v0=None, tol=1e-6, maxiter=1000, verbose=False):
-=======
-def rank_one(X, y, alpha, size_u, prior_u=None, Z=None, u0=None, v0=None, Mv=None, rtol=1e-6, maxiter=1000, verbose=False):
->>>>>>> 65111fc0
     """
     multi-target rank one model
 
@@ -266,19 +262,12 @@
     V : array, shape (p / size_u, k)
     W : XXX
     """
-    if Mv is not None:
-        Mv = splinalg.aslinearoperator(Mv)
+
     X = splinalg.aslinearoperator(X)
-<<<<<<< HEAD
     Y = np.asarray(Y)
     if Y.ndim == 1:
         Y = Y.reshape((-1, 1))
     n_task = Y.shape[1]
-=======
-    y = np.asarray(y)
-    n_task = y.shape[1]
-    prior_u /= prior_u.max()
->>>>>>> 65111fc0
 
     # .. check dimensions in input ..
     if X.shape[0] != Y.shape[0]:
@@ -313,7 +302,7 @@
         b1 = X.rmatvec(b[:X.shape[0]]).T
         B = b1.reshape((n_task, -1, a.shape[0]), order='F')
         res = np.einsum("ijk, ik -> ij", B, a.T).T
-        res += np.sqrt(alpha) * b[X.shape[0]:]
+        #res += np.sqrt(alpha) * b[X.shape[0]:]
         return res
 
     def rmatmat2(X, a, b, n_task):
@@ -330,7 +319,6 @@
     if v0 is None:
         v0 = np.ones(X.shape[1] / size_u * n_task)  # np.random.randn(shape_B[1])
 
-<<<<<<< HEAD
     u0 = u0.reshape((-1, n_task))
     v0 = v0.reshape((-1, n_task))
     w0 = np.empty((size_u + size_v, n_task))
@@ -347,10 +335,10 @@
     def fprime(w):
         W = w.reshape((-1, n_task), order='F')
         u, v = W[:size_u], W[size_u:]
-        tmp = Y - matmat(X, u, v)
+        tmp = Y - matmat2(X, u, v, n_task)
         grad = np.empty((size_u + size_v, n_task))  # TODO: do outside
-        grad[:size_u] = rmatmat1(X, v, tmp)
-        grad[size_u:] = rmatmat2(X, u, tmp)
+        grad[:size_u] = rmatmat1(X, v, tmp, n_task)
+        grad[size_u:] = rmatmat2(X, u, tmp, n_task)
         return - grad.reshape((-1,), order='F')
 
 
@@ -358,58 +346,6 @@
     W = out.reshape((-1, n_task), order='F')
     if Z is not None:
         return W[:size_u], W[size_u:], None
-=======
-    Y = np.empty((y.shape[0] + prior_u.size, y.shape[1]))
-    Y[:y.shape[0], :] = y
-    Y[y.shape[0]:, :] = alpha * prior_u.reshape((-1, 1))
-
-    counter = 0
-    u0 = u0.reshape((-1, n_task))
-    v0 = v0.reshape((-1, n_task))
-    rtol0 = np.inf
-
-    while counter < maxiter and (rtol0 > rtol):
-        counter += 1
-
-        # .. update v0 ..
-        if Mv is not None:
-            v0, res_v = PCGNR(
-                lambda z: matmat2(X, u0, z, n_task),
-                lambda z: rmatmat2(X, u0, z, n_task),
-                y, v0, Mv, maxiter=np.inf, rtol=rtol * 1e-3)
-        else:
-            v0, res_v = CGNR(
-                lambda z: matmat2(X, u0, z, n_task),
-                lambda z: rmatmat2(X, u0, z, n_task),
-                y, v0, maxiter=np.inf, rtol=rtol * 1e-3)
-
-        # .. update u0 ..
-        u0, res_u = CGNR(
-            lambda z: matmat1(X, z, v0, n_task),
-            lambda z: rmatmat1(X, v0, z, n_task),
-            Y, u0, maxiter=np.inf, rtol=rtol * 1e-3)
-        # u0 = (u0.T / u0.max(axis=1)).T
-        # for j in range(u0.shape[1]):
-        #     mmax = np.argmax(u0[:, j])
-        #     if u0[mmax, j] < 0:
-        #         u0[:, j] = - u0[:, j]
-
-        if Z is not None:
-            # TODO: cache SVD(Z)
-            w0 = linalg.lstsq(Z, y - X.matvec(khatri_rao(v0, u0)))[0]
-
-        # .. need to recompute rv for new u0 ..
-        res_v = rmatmat2(X, u0, matmat2(X, u0, v0, n_task) - y, n_task)
-        rtol0 = (np.abs(res_u).max() + np.abs(res_v).max()) / (linalg.norm(u0, 'fro') + linalg.norm(v0, 'fro'))
-        if verbose:
-            print 'RELATIVE TOLERANCE: %s' % rtol0
-
-        if rtol0 < rtol:
-            break
-
-    if Z is None:
-        return u0, v0
->>>>>>> 65111fc0
     else:
         return W[:size_u], W[size_u:]
 
